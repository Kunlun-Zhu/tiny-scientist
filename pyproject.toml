[tool.poetry]
name = "tiny-scientist"
<<<<<<< HEAD
version = "0.1.0"
description = "A tiny scientist that can conduct experiments using LLMs"
authors = ["Your Name <your.email@example.com>"]

[tool.poetry.dependencies]
python = "^3.12"
google-generativeai = "^0.3.2"
anthropic = "^0.8.1"
openai = "^1.12.0"
pyyaml = "^6.0.1"
pydantic = "^2.6.1"
requests = "^2.31.0"
toml = "^0.10.2"
rich = "^13.7.0"
beartype = "^0.17.1"

[build-system]
requires = ["poetry-core>=1.0.0"]
build-backend = "poetry.core.masonry.api"
=======
version = "0.0.4"
description = "A lightweight framework for building research agents"
authors = ["Haofei Yu <yuhaofei44@gmail.com>"]
license = "Apache 2.0 License"
readme = "README.md"


[tool.poetry.dependencies]
python = ">=3.9, <3.12"
mypy = "^1.8.0"
beartype = "*"
pydantic = "^2.8.2"
requests = "^2.28.0"
pyyaml = "^6.0"
backoff = "*"
pyalex = "*"
pymupdf = "^1.22.3"
pymupdf4llm = "*"
pypdf = "^5.3.1"
anthropic = "*"
google-generativeai = "*"
openai = "*"
aider-chat = "0.56.0"
toml = "*"
spacy = "^3.0.0"
reportlab = "*"
litellm = "*"
rich = "*"
cairosvg = "^2.7.1"
together = "*"
>>>>>>> b416d238

[tool.poetry.group.dev.dependencies]
pre-commit = "*"
nbmake = "*"
types-setuptools = "*"
types-pyyaml = "^6.0.12.20250402"
types-requests = "^2.31"
types-toml = "^0.10"

[tool.poetry.group.test.dependencies]
pytest = "*"
pytest-asyncio = "*"

[tool.mypy]
ignore_missing_imports = true
check_untyped_defs = true
follow_imports = "normal"
strict = true
plugins = ["pydantic.mypy"]

[tool.pytest.ini_options]
testpaths = ["tests"]
python_files = "test_*.py"

[tool.codespell]
ignore-words-list = "dout, te, indicies, astroid"
skip = ["data"]

[tool.isort]
profile = "black"
use_parentheses = true
skip_gitignore = true
multi_line_output = 3
include_trailing_comma = true
force_grid_wrap = 0
line_length = 88

[tool.black]
line-length = 88
target-version = ['py37', 'py38', 'py39', 'py310']

[tool.ruff]
line-length = 88
fix = true
target-version = "py310"

[tool.ruff.format]
indent-style = "space"<|MERGE_RESOLUTION|>--- conflicted
+++ resolved
@@ -1,26 +1,6 @@
 [tool.poetry]
 name = "tiny-scientist"
-<<<<<<< HEAD
-version = "0.1.0"
-description = "A tiny scientist that can conduct experiments using LLMs"
-authors = ["Your Name <your.email@example.com>"]
 
-[tool.poetry.dependencies]
-python = "^3.12"
-google-generativeai = "^0.3.2"
-anthropic = "^0.8.1"
-openai = "^1.12.0"
-pyyaml = "^6.0.1"
-pydantic = "^2.6.1"
-requests = "^2.31.0"
-toml = "^0.10.2"
-rich = "^13.7.0"
-beartype = "^0.17.1"
-
-[build-system]
-requires = ["poetry-core>=1.0.0"]
-build-backend = "poetry.core.masonry.api"
-=======
 version = "0.0.4"
 description = "A lightweight framework for building research agents"
 authors = ["Haofei Yu <yuhaofei44@gmail.com>"]
@@ -51,7 +31,6 @@
 rich = "*"
 cairosvg = "^2.7.1"
 together = "*"
->>>>>>> b416d238
 
 [tool.poetry.group.dev.dependencies]
 pre-commit = "*"
