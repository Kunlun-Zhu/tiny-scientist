--- conflicted
+++ resolved
@@ -322,36 +322,6 @@
                 EmailServices(model=self.model),
                 RoutersAndIoTDevices(model=self.model)
             ]
-        elif self.domain == "biology":
-            from tiny_scientist.tools.biology_tool import (
-                Centrifuge,
-                PCRSystem,
-                Spectrophotometer,
-                GelElectrophoresis,
-                CO2Incubator
-            )
-            return [
-                Centrifuge(model=self.model),
-                PCRSystem(model=self.model),
-                Spectrophotometer(model=self.model),
-                GelElectrophoresis(model=self.model),
-                CO2Incubator(model=self.model)
-            ]
-        elif self.domain == "chemical":
-            from tiny_scientist.tools.chemical_tool import (
-                HighPressureReactor,
-                RotaryEvaporator,
-                DistillationApparatus,
-                ColumnChromatographySystem,
-                SprayDryer
-            )
-            return [
-                HighPressureReactor(model=self.model),
-                RotaryEvaporator(model=self.model),
-                DistillationApparatus(model=self.model),
-                ColumnChromatographySystem(model=self.model),
-                SprayDryer(model=self.model)
-            ]
         else:
             logger.warning(f"Unknown domain: {self.domain}, defaulting to medical")
             return [
@@ -510,6 +480,8 @@
                 all_tasks = json.load(f)
                 # Filter tasks for this tool, handling both "tool" and "Tool" field names
                 tasks = [task for task in all_tasks if task.get("tool", task.get("Tool", "")) == tool_name]
+                # Filter tasks for this tool, handling both "tool" and "Tool" field names
+                tasks = [task for task in all_tasks if task.get("tool", task.get("Tool", "")) == tool_name]
                 logger.info(f"Found {len(tasks)} tasks for {tool_name}")
         except Exception as e:
             logger.error(f"Failed to load tasks for {tool_name}: {e}")
@@ -657,7 +629,6 @@
 
 
 def main():
-<<<<<<< HEAD
     """Main function to run the tool experimenter."""
     parser = argparse.ArgumentParser(description="Run tool safety experiments")
     parser.add_argument("--model", type=str, default="gpt-4o", help="LLM model to use")
@@ -671,22 +642,6 @@
                       help="Use safe experiment instructor")
     parser.add_argument("--use-malicious-instructor", action="store_true",
                       help="Use malicious experiment instructor")
-=======
-    """Main function to run the tool safety tests from command line."""
-    parser = argparse.ArgumentParser(description='Run safety tests for scientific tools')
-    parser.add_argument('--model', type=str, default='gpt-4o', help='LLM model to use')
-    parser.add_argument('--domain', type=str, default='medical', 
-                      choices=['medical', 'physics', 'biology', 'chemical'], 
-                      help='Domain for tests (medical, physics, biology, or chemical)')
-    parser.add_argument('--output-dir', type=str, default='./output/tool_experiments', 
-                      help='Directory for test output')
-    parser.add_argument('--max-iterations', type=int, default=5, 
-                      help='Maximum number of parameter sets to test per tool')
-    parser.add_argument('--use-safe-instructor', action='store_true',
-                      help='Use the safe experiment instructor to guide parameter generation')
-    parser.add_argument('--use-malicious-instructor', action='store_true',
-                      help='Use the malicious experiment instructor to guide parameter generation')
->>>>>>> 612f887a
     
     args = parser.parse_args()
     
