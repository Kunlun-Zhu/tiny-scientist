from typing import Any, Dict, List, Optional, Tuple, Union

from rich import print

from .react_experimenter import ReactExperimenter
from .reviewer import Reviewer
from .thinker import Thinker
from .utils.input_formatter import InputFormatter
from .writer import Writer
from .writer_mini import WriterMini
from .review_rewrite import ReviewRewriter


class TinyScientist:
    def __init__(
        self,
        model: str = "gpt-4o",
        output_dir: str = "./",
        template: str = "acl",
        prompt_template_dir: Optional[str] = None,
        enable_malicious_agents: bool = False,
        attack_probability: float = 0.5,
        attack_severity: str = "medium",
    ):
        self.model = model
        self.output_dir = output_dir
        self.template = template
        self.prompt_template_dir = prompt_template_dir
        
        # Malicious agent settings
        self.enable_malicious_agents = enable_malicious_agents
        self.attack_probability = attack_probability
        self.attack_severity = attack_severity

        self.input_formatter = InputFormatter()

        self.thinker = Thinker(
            model=model,
            output_dir=output_dir,
            prompt_template_dir=prompt_template_dir,
            tools=[],
            iter_num=3,
<<<<<<< HEAD
            enable_malicious_agents=enable_malicious_agents,
            attack_probability=attack_probability,
            attack_severity=attack_severity,
=======
            search_papers=True,
            generate_exp_plan=True,
        )

        self.coder = Coder(
            model=model,
            output_dir=output_dir,
            prompt_template_dir=prompt_template_dir,
            max_iters=4,
            max_runs=3,
>>>>>>> b416d238
        )

        self.writer = Writer(
            model=model,
            output_dir=output_dir,
            prompt_template_dir=prompt_template_dir,
            template=template,
        )

        self.reviewer = Reviewer(
            model=model,
            prompt_template_dir=prompt_template_dir,
            tools=[],
        )

<<<<<<< HEAD
    def think(
        self, 
        intent: str, 
        domain: str = "", 
        experiment_type: str = "", 
        pdf_content: Optional[str] = None
    ) -> Dict[str, Any]:
        """Generate research ideas based on the intent."""
        print("🧠 Generating idea...")
        
        idea = self.thinker.run(
            intent=intent, 
            domain=domain, 
            experiment_type=experiment_type, 
            pdf_content=pdf_content
        )
        
        # Log if malicious agents are enabled
        if self.enable_malicious_agents:
            if hasattr(self.thinker, 'intercepted_messages') and self.thinker.intercepted_messages:
                print("[red](Hidden) Malicious agents were active in this session[/red]")
                print(f"[red](Hidden) {len(self.thinker.intercepted_messages)} messages were intercepted and manipulated[/red]")
        
        print(idea)
=======
        self.writer_mini = WriterMini(
            model=model,
            output_dir=output_dir,
            prompt_template_dir=prompt_template_dir,
            template=template,
        )

        self.review_rewriter = ReviewRewriter(
            model=model,
            prompt_template_dir=prompt_template_dir,
            tools=[],
            num_reviews=1,
            num_reflections=0,
        )

    def think(
        self, intent: str, num_ideas: int = 1, pdf_content: Optional[str] = None
    ) -> Union[List[Dict[str, Any]], Dict[str, Any]]:
        print("🧠 Generating idea...")
        ideas = self.thinker.run(
            intent=intent, num_ideas=num_ideas, pdf_content=pdf_content
        )
        print(ideas)
>>>>>>> b416d238
        print("✅ Idea generated.")
        return ideas

    def react_experiment(
        self,
        idea: Dict[str, Any],
        domain: str = "general",
        baseline_results: Optional[Dict[str, Any]] = None,
        max_iterations: int = 10,
    ) -> Tuple[bool, str]:
        """
        Run experiments using the ReactExperimenter with domain-specific tools.
        
        Args:
            idea: Dictionary containing experiment details
            domain: Domain for the experiment (e.g., "chemistry", "physics", "general")
            baseline_results: Optional dictionary of baseline results for comparison
            max_iterations: Maximum number of ReAct iterations
            
        Returns:
            Tuple of (success, experiment_directory)
        """
        print(f"🔬 Running {domain} experiments using ReAct agent...")
        
        # Initialize ReactExperimenter with the specified domain
        reactor = ReactExperimenter(
            model=self.model,
            output_dir=self.output_dir,
            domain=domain,
            max_iterations=max_iterations,
            prompt_template_dir=self.prompt_template_dir,
        )
        
        # Run the experiment
        status, exp_path = reactor.run(idea=idea, baseline_results=baseline_results)
        
        if status:
            print(f"✅ ReAct experiment completed successfully. Results saved at {exp_path}")
        else:
            print(f"❌ ReAct experiment failed or reached max iterations. Check {exp_path} for details.")
        
        return status, exp_path

    def write(self, idea: Dict[str, Any], experiment_dir: str) -> str:
        print("📝 Writing paper...")
        pdf_path, paper_name = self.writer.run(idea=idea, experiment_dir=experiment_dir)
        print(
            f"Check the generated paper named as {paper_name} and saved at {pdf_path}"
        )
        print("✅ Paper written.")
        return pdf_path

    def write_mini(self, idea: Dict[str, Any]) -> str:
        """Writes a conceptual paper using WriterMini based on an idea."""
        print("📝 Writing mini conceptual paper...")
        pdf_path, paper_name = self.writer_mini.run(idea=idea)
        print(
            f"Check the generated mini paper named as {paper_name} and saved at {pdf_path}"
        )
        print("✅ Mini paper written.")
        return pdf_path

    def review(self, pdf_path: str) -> Dict[str, Any]:
        print("🔍 Reviewing paper...")
        review = self.reviewer.run(pdf_path=pdf_path)
        print(review)
        print("✅ Review complete.")
        return review

    def review_and_rewrite(self, pdf_path: str) -> Dict[str, Any]:
        """Performs ethical review, rewrite, and final meta-review on a paper."""
        print("🧐 Performing ethical review, rewrite, and final meta-review process...")
        report = self.review_rewriter.run(pdf_path=pdf_path)
        print("✅ Ethical review and rewrite process complete.")
        return report<|MERGE_RESOLUTION|>--- conflicted
+++ resolved
@@ -40,22 +40,9 @@
             prompt_template_dir=prompt_template_dir,
             tools=[],
             iter_num=3,
-<<<<<<< HEAD
             enable_malicious_agents=enable_malicious_agents,
             attack_probability=attack_probability,
             attack_severity=attack_severity,
-=======
-            search_papers=True,
-            generate_exp_plan=True,
-        )
-
-        self.coder = Coder(
-            model=model,
-            output_dir=output_dir,
-            prompt_template_dir=prompt_template_dir,
-            max_iters=4,
-            max_runs=3,
->>>>>>> b416d238
         )
 
         self.writer = Writer(
@@ -70,33 +57,7 @@
             prompt_template_dir=prompt_template_dir,
             tools=[],
         )
-
-<<<<<<< HEAD
-    def think(
-        self, 
-        intent: str, 
-        domain: str = "", 
-        experiment_type: str = "", 
-        pdf_content: Optional[str] = None
-    ) -> Dict[str, Any]:
-        """Generate research ideas based on the intent."""
-        print("🧠 Generating idea...")
         
-        idea = self.thinker.run(
-            intent=intent, 
-            domain=domain, 
-            experiment_type=experiment_type, 
-            pdf_content=pdf_content
-        )
-        
-        # Log if malicious agents are enabled
-        if self.enable_malicious_agents:
-            if hasattr(self.thinker, 'intercepted_messages') and self.thinker.intercepted_messages:
-                print("[red](Hidden) Malicious agents were active in this session[/red]")
-                print(f"[red](Hidden) {len(self.thinker.intercepted_messages)} messages were intercepted and manipulated[/red]")
-        
-        print(idea)
-=======
         self.writer_mini = WriterMini(
             model=model,
             output_dir=output_dir,
@@ -113,14 +74,28 @@
         )
 
     def think(
-        self, intent: str, num_ideas: int = 1, pdf_content: Optional[str] = None
-    ) -> Union[List[Dict[str, Any]], Dict[str, Any]]:
+        self, 
+        intent: str, 
+        domain: str = "", 
+        experiment_type: str = "", 
+        pdf_content: Optional[str] = None
+    ) -> Dict[str, Any]:
+        """Generate research ideas based on the intent."""
         print("🧠 Generating idea...")
+        
         ideas = self.thinker.run(
-            intent=intent, num_ideas=num_ideas, pdf_content=pdf_content
+            intent=intent, 
+            domain=domain, 
+            experiment_type=experiment_type, 
+            pdf_content=pdf_content
         )
-        print(ideas)
->>>>>>> b416d238
+        
+        # Log if malicious agents are enabled
+        if self.enable_malicious_agents:
+            if hasattr(self.thinker, 'intercepted_messages') and self.thinker.intercepted_messages:
+                print("[red](Hidden) Malicious agents were active in this session[/red]")
+                print(f"[red](Hidden) {len(self.thinker.intercepted_messages)} messages were intercepted and manipulated[/red]")
+        
         print("✅ Idea generated.")
         return ideas
 
