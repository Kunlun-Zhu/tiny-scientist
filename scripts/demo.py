import argparse
import json
import os

from tiny_scientist.scientist import TinyScientist


def categorize_domain(domain: str) -> str:
    """
    Categorize a research domain into either 'computational' or 'physical'.
    
    Args:
        domain: The research domain (e.g., Biology, Physics, Information Science)
        
    Returns:
        str: 'computational' or 'physical'
    """
    # Computational domains
    computational_domains = ["Information Science"]
    
    # Physical domains
    physical_domains = [
        "Biology", "Physics", "Chemistry", "Material Science", "Medical Science"
    ]
    
    if domain in computational_domains:
        return "computational"
    elif domain in physical_domains:
        return "physical"
    else:
        # Default to computational if domain is not specified or not recognized
        return "computational"


def main() -> None:
    parser = argparse.ArgumentParser(description="Run TinyScientist pipeline.")
    parser.add_argument(
        "--output_dir",
        type=str,
        default="experiments/demo",
        help="Base output directory",
    )
    parser.add_argument(
        "--prompt_template_dir",
        type=str,
        default=None,
        help="Configuration directory with prompt YAML files",
    )
    parser.add_argument("--model", type=str, default="gpt-4o", help="LLM model to use")
    parser.add_argument(
        "--template",
        type=str,
        default="acl",
        help="Paper format template (e.g. acl, iclr)",
    )
    parser.add_argument(
        "--domain",
        type=str,
        default="",
        choices=["", "Biology", "Physics", "Information Science", "Chemistry", "Material Science", "Medical Science"],
        help="Research domain (e.g., Biology, Physics, Information Science)",
    )
    parser.add_argument(
        "--test_all_domains",
        action="store_true",
        help="Test idea generation for all domains",
    )
    parser.add_argument(
        "--num_groups",
        type=int,
        default=3,
        help="Number of groups for multi-group discussion",
    )
    args = parser.parse_args()

    if os.path.exists(args.output_dir):
        import shutil

        shutil.rmtree(args.output_dir)
        print(f"🧹 Cleared existing directory: {args.output_dir}")
    os.makedirs(args.output_dir, exist_ok=True)

    # Construct experiment intent and baseline result
    baseline_results = {
        "experiment_name": "baseline_quadratic_optimization",
        "function": "f(x, y) = x^2 + y^2",
        "optimizer": "Gradient Descent",
        "step_size": 0.1,
        "iterations": 100,
        "metrics": {"final_function_value": 0.001, "steps_to_convergence": 85},
        "notes": "This baseline uses fixed step-size gradient descent on a quadratic bowl. Adaptive step-size methods aim to converge faster.",
    }

    with open(os.path.join(args.output_dir, "baseline_results.txt"), "w") as f:
        json.dump(baseline_results, f, indent=2)

    # Instantiate TinyScientist
    scientist = TinyScientist(
        model=args.model,
        prompt_template_dir=args.prompt_template_dir,
        template=args.template,
    )

    # Test all domains if requested
    if args.test_all_domains:
        domains = ["Biology", "Physics", "Information Science", "Chemistry", "Material Science", "Medical Science"]
        intents = {
            "Biology": "Understanding cellular response to environmental stress",
            "Physics": "Investigating quantum entanglement in novel materials",
            "Information Science": "Developing efficient algorithms for large-scale data processing",
            "Chemistry": "Synthesizing novel organic compounds with specific properties",
            "Material Science": "Creating self-healing materials for industrial applications",
            "Medical Science": "Studying the effectiveness of a new drug delivery system"
        }
        
        for domain in domains:
            print(f"\n\n{'='*50}")
            print(f"TESTING DOMAIN: {domain}")
            print(f"{'='*50}\n")
            
            intent = intents[domain]
            print(f"Intent: {intent}")
            
            # Categorize the domain
            experiment_type = categorize_domain(domain)
            print(f"Experiment type: {experiment_type}")
            
            # Create domain-specific output directory
            domain_dir = os.path.join(args.output_dir, domain.lower().replace(" ", "_"))
            os.makedirs(domain_dir, exist_ok=True)
            
            # Generate idea for this domain
            idea = scientist.think(
                intent=intent, 
                domain=domain, 
                experiment_type=experiment_type
            )
            
            # Save the idea to a file
            with open(os.path.join(domain_dir, "idea.json"), "w") as f:
                json.dump(idea, f, indent=2)
            
            print(f"\nIdea saved to {os.path.join(domain_dir, 'idea.json')}")
    else:
        # Single domain test
        intent = "Evaluating Adaptive Step Sizes in Numerical Optimization"
        if args.domain:
            print(f"\nTesting domain: {args.domain}")
            intent = {
                "Biology": "Understanding cellular response to environmental stress",
                "Physics": "Investigating quantum entanglement in novel materials",
                "Information Science": "Developing efficient algorithms for large-scale data processing",
                "Chemistry": "Synthesizing novel organic compounds with specific properties",
                "Material Science": "Creating self-healing materials for industrial applications",
                "Medical Science": "Studying the effectiveness of a new drug delivery system"
            }.get(args.domain, intent)
        
        # Categorize the domain
        experiment_type = categorize_domain(args.domain)
        print(f"Experiment type: {experiment_type}")
        
        idea = scientist.think(
            intent=intent, 
            domain=args.domain, 
            experiment_type=experiment_type
        )
        
        # Save the idea to a file
        with open(os.path.join(args.output_dir, "idea.json"), "w") as f:
            json.dump(idea, f, indent=2)
        
        print(f"\nIdea saved to {os.path.join(args.output_dir, 'idea.json')}")

<<<<<<< HEAD
    # Commented out code/write/review sections
    """
=======
    if isinstance(idea, list):
        idea = idea[0]

>>>>>>> b416d238
    status, experiment_dir = scientist.code(
        idea=idea, baseline_results=baseline_results
    )
    if status is False:
        return
    pdf_path = scientist.write(idea=idea, experiment_dir=experiment_dir)
    scientist.review(pdf_path=pdf_path)
    """


if __name__ == "__main__":
    main()<|MERGE_RESOLUTION|>--- conflicted
+++ resolved
@@ -171,14 +171,9 @@
         
         print(f"\nIdea saved to {os.path.join(args.output_dir, 'idea.json')}")
 
-<<<<<<< HEAD
     # Commented out code/write/review sections
     """
-=======
-    if isinstance(idea, list):
-        idea = idea[0]
 
->>>>>>> b416d238
     status, experiment_dir = scientist.code(
         idea=idea, baseline_results=baseline_results
     )
